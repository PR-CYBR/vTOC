--- conflicted
+++ resolved
@@ -1,10 +1,5 @@
-<<<<<<< HEAD
-.PHONY: help setup-local setup-container setup-cloud compose-up compose-down \
-    backend-install backend-test frontend-test scraper-run backend-lint station-migrate station-seed \
-=======
 .PHONY: help setup-local setup-container setup-cloud setup-pi compose-up compose-down \
     backend-test frontend-test scraper-run backend-lint station-migrate station-seed \
->>>>>>> ba535b2c
     spec-constitution spec-plan spec-tasks spec-implement spec-specify
 
 help: ## Show help
