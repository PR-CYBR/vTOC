--- conflicted
+++ resolved
@@ -1,21 +1,3 @@
-<<<<<<< HEAD
-# This repository no longer ships populated tfvars. Secrets and runtime configuration
-# are managed by the Terraform Cloud workspace for `infrastructure/terraform`.
-#
-# For local plans:
-#   1. Copy `../terraform.tfvars.example` to `terraform.tfvars` to seed non-sensitive defaults.
-#   2. Export or define sensitive variables (database passwords, API keys, tokens) via
-#      Terraform Cloud or `-var` flags as needed. Never commit credentials to git.
-#
-# Common sensitive variables managed in Terraform Cloud:
-#   - postgres_password
-#   - chatkit_api_key, chatkit_org_id, chatkit_webhook_secret
-#   - agentkit_api_key, agentkit_org_id
-#   - supabase_anon_key, supabase_service_role_key, supabase_jwt_secret
-#   - fly_api_token, ghcr_deploy_token
-#
-# See `docs/secret-management.md` for the full variable catalogue.
-=======
 # Required database configuration
 postgres_database       = "vtoc"
 postgres_user           = "vtoc"
@@ -61,5 +43,4 @@
 h4m_serial_device          = "/dev/ttyUSB1"
 h4m_baud_rate              = 115200
 h4m_channel                = "station-h4m"
-h4m_source_slug            = "station-h4m"
->>>>>>> 39234da3
+h4m_source_slug            = "station-h4m"