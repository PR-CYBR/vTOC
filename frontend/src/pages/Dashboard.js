--- conflicted
+++ resolved
@@ -1,7 +1,4 @@
 import React, { useState, useEffect } from 'react';
-<<<<<<< HEAD
-import { useApi } from '../services/api';
-=======
 import {
   operationsAPI,
   missionsAPI,
@@ -12,7 +9,6 @@
 import { fetchTelemetryLayers } from '../services/telemetryAdapter';
 
 const TELEMETRY_REFRESH_MS = 30000;
->>>>>>> 0dc49e58
 
 function Dashboard() {
   const { operations, missions, assets, agents } = useApi();
