--- conflicted
+++ resolved
@@ -1,18 +1,12 @@
-<<<<<<< HEAD
 import { useState } from 'react';
-=======
 import { useMemo, useState } from 'react';
->>>>>>> 68d76b15
 import { NavLink } from 'react-router-dom';
 
 import ChatKitWidget from '../components/chatkit/ChatKitWidget';
 import SetupWizard from '../features/setup/SetupWizard';
 import AppRouter from '../router';
-<<<<<<< HEAD
 import SetupWizard from '../features/setup/SetupWizard';
-=======
 import { useSupabaseSession, useTelemetryEvents } from '../services/api';
->>>>>>> 68d76b15
 
 const StationNav = () => {
   const items = [
