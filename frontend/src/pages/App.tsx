--- conflicted
+++ resolved
@@ -1,17 +1,6 @@
-<<<<<<< HEAD
-import { useState } from 'react';
-import { Navigate, NavLink, Route, Routes } from 'react-router-dom';
-
-import TOCS1Dashboard from './stations/TOCS1';
-import TOCS2Dashboard from './stations/TOCS2';
-import TOCS3Dashboard from './stations/TOCS3';
-import TOCS4Dashboard from './stations/TOCS4';
-import SetupWizard from '../components/setup/SetupWizard';
-=======
 import { NavLink } from 'react-router-dom';
 
 import AppRouter from '../router';
->>>>>>> 09392470
 
 const StationNav = () => {
   const items = [
