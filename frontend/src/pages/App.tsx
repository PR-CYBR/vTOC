<<<<<<< HEAD
import { useMemo, useState } from 'react';
import { Outlet, Route, Routes, useOutletContext } from 'react-router-dom';
import { MapContainer, Marker, Popup, TileLayer } from 'react-leaflet';
import L, { type LatLngExpression } from 'leaflet';
import 'leaflet/dist/leaflet.css';

import ChatKitWidget from '../components/chatkit/ChatKitWidget';
import { useTelemetryEvents, type TelemetryEvent } from '../services/api';
=======
import { Navigate, NavLink, Route, Routes } from 'react-router-dom';

import TOCS1Dashboard from './stations/TOCS1';
import TOCS2Dashboard from './stations/TOCS2';
import TOCS3Dashboard from './stations/TOCS3';
import TOCS4Dashboard from './stations/TOCS4';
>>>>>>> e1dc725d

const StationNav = () => {
  const items = [
    { path: '/stations/toc-s1', label: 'TOC-S1' },
    { path: '/stations/toc-s2', label: 'TOC-S2' },
    { path: '/stations/toc-s3', label: 'TOC-S3' },
    { path: '/stations/toc-s4', label: 'TOC-S4' }
  ];

  return (
    <nav className="station-nav">
      {items.map((item) => (
        <NavLink
          key={item.path}
          to={item.path}
          className={({ isActive }) => `station-nav__link${isActive ? ' station-nav__link--active' : ''}`}
        >
          {item.label}
        </NavLink>
      ))}
    </nav>
  );
};

<<<<<<< HEAD
export interface LayoutContextValue {
  events: TelemetryEvent[];
  isLoading: boolean;
}

const AppLayout = () => {
  const [panelOpen, setPanelOpen] = useState(true);
  const [assistantOpen, setAssistantOpen] = useState(true);
  const { data: events = [], isLoading } = useTelemetryEvents();

  const lastEventTimestamp = useMemo(() => {
    if (!events.length) {
      return undefined;
    }
    const mostRecent = events
      .map((event) => new Date(event.event_time ?? event.received_at).getTime())
      .sort((a, b) => b - a)[0];
    return new Date(mostRecent).toISOString();
  }, [events]);

  const telemetryContext = useMemo(
    () => ({
      events,
      lastEventTimestamp,
      defaultStation: import.meta.env.VITE_AGENTKIT_DEFAULT_STATION_CONTEXT ?? 'PR-SJU',
    }),
    [events, lastEventTimestamp],
  );

  return (
    <div className="app">
      <aside className={`intel-panel ${panelOpen ? 'open' : 'closed'}`}>
        <header>
          <h1>vTOC Intel Feed</h1>
          <div className="panel-actions">
            <button onClick={() => setAssistantOpen((value) => !value)}>
              {assistantOpen ? 'Hide Co-Pilot' : 'Show Co-Pilot'}
            </button>
            <button onClick={() => setPanelOpen((value) => !value)}>
              {panelOpen ? 'Hide' : 'Show'} Intel
            </button>
          </div>
        </header>
        <div className="intel-body">
          {isLoading && <p>Loading telemetry…</p>}
          {!isLoading && events.length === 0 && <p>No telemetry events available.</p>}
          <ul>
            {events.map((event) => (
              <li key={event.id}>
                <h2>{event.source.name}</h2>
                <p>{new Date(event.event_time ?? event.received_at).toLocaleString()}</p>
                <pre>{JSON.stringify(event.payload ?? {}, null, 2)}</pre>
              </li>
            ))}
          </ul>
        </div>
        <ChatKitWidget
          open={assistantOpen}
          telemetry={telemetryContext}
          className="chatkit-assistant"
        />
      </aside>
      <main className="map-container">
        <Outlet context={{ events, isLoading }} />
=======
const App = () => {
  return (
    <div className="station-shell">
      <header className="station-header">
        <h1>vTOC Station Command</h1>
        <StationNav />
      </header>
      <main className="station-content">
        <Routes>
          <Route path="/" element={<Navigate to="/stations/toc-s1" replace />} />
          <Route path="/stations/toc-s1" element={<TOCS1Dashboard />} />
          <Route path="/stations/toc-s2" element={<TOCS2Dashboard />} />
          <Route path="/stations/toc-s3" element={<TOCS3Dashboard />} />
          <Route path="/stations/toc-s4" element={<TOCS4Dashboard />} />
        </Routes>
>>>>>>> e1dc725d
      </main>
    </div>
  );
};

const DashboardRoute = () => {
  const { events, isLoading } = useOutletContext<LayoutContextValue>();

  const markers = useMemo(() => {
    return events.filter((event) => event.latitude && event.longitude);
  }, [events]);

  return (
    <>
      {isLoading && <p className="sr-only">Map is syncing telemetry…</p>}
      <MapContainer center={DEFAULT_POSITION} zoom={8} scrollWheelZoom>
        <TileLayer
          url={import.meta.env.VITE_MAP_TILES_URL}
          attribution={import.meta.env.VITE_MAP_ATTRIBUTION}
        />
        {markers.map((event) => (
          <Marker key={event.id} position={[event.latitude!, event.longitude!] as LatLngExpression}>
            <Popup>
              <strong>{event.source.name}</strong>
              <div>{new Date(event.event_time ?? event.received_at).toLocaleString()}</div>
            </Popup>
          </Marker>
        ))}
      </MapContainer>
    </>
  );
};

const App = () => (
  <Routes>
    <Route element={<AppLayout />}>
      <Route index element={<DashboardRoute />} />
    </Route>
  </Routes>
);

export default App;<|MERGE_RESOLUTION|>--- conflicted
+++ resolved
@@ -1,20 +1,9 @@
-<<<<<<< HEAD
-import { useMemo, useState } from 'react';
-import { Outlet, Route, Routes, useOutletContext } from 'react-router-dom';
-import { MapContainer, Marker, Popup, TileLayer } from 'react-leaflet';
-import L, { type LatLngExpression } from 'leaflet';
-import 'leaflet/dist/leaflet.css';
-
-import ChatKitWidget from '../components/chatkit/ChatKitWidget';
-import { useTelemetryEvents, type TelemetryEvent } from '../services/api';
-=======
 import { Navigate, NavLink, Route, Routes } from 'react-router-dom';
 
 import TOCS1Dashboard from './stations/TOCS1';
 import TOCS2Dashboard from './stations/TOCS2';
 import TOCS3Dashboard from './stations/TOCS3';
 import TOCS4Dashboard from './stations/TOCS4';
->>>>>>> e1dc725d
 
 const StationNav = () => {
   const items = [
@@ -39,72 +28,6 @@
   );
 };
 
-<<<<<<< HEAD
-export interface LayoutContextValue {
-  events: TelemetryEvent[];
-  isLoading: boolean;
-}
-
-const AppLayout = () => {
-  const [panelOpen, setPanelOpen] = useState(true);
-  const [assistantOpen, setAssistantOpen] = useState(true);
-  const { data: events = [], isLoading } = useTelemetryEvents();
-
-  const lastEventTimestamp = useMemo(() => {
-    if (!events.length) {
-      return undefined;
-    }
-    const mostRecent = events
-      .map((event) => new Date(event.event_time ?? event.received_at).getTime())
-      .sort((a, b) => b - a)[0];
-    return new Date(mostRecent).toISOString();
-  }, [events]);
-
-  const telemetryContext = useMemo(
-    () => ({
-      events,
-      lastEventTimestamp,
-      defaultStation: import.meta.env.VITE_AGENTKIT_DEFAULT_STATION_CONTEXT ?? 'PR-SJU',
-    }),
-    [events, lastEventTimestamp],
-  );
-
-  return (
-    <div className="app">
-      <aside className={`intel-panel ${panelOpen ? 'open' : 'closed'}`}>
-        <header>
-          <h1>vTOC Intel Feed</h1>
-          <div className="panel-actions">
-            <button onClick={() => setAssistantOpen((value) => !value)}>
-              {assistantOpen ? 'Hide Co-Pilot' : 'Show Co-Pilot'}
-            </button>
-            <button onClick={() => setPanelOpen((value) => !value)}>
-              {panelOpen ? 'Hide' : 'Show'} Intel
-            </button>
-          </div>
-        </header>
-        <div className="intel-body">
-          {isLoading && <p>Loading telemetry…</p>}
-          {!isLoading && events.length === 0 && <p>No telemetry events available.</p>}
-          <ul>
-            {events.map((event) => (
-              <li key={event.id}>
-                <h2>{event.source.name}</h2>
-                <p>{new Date(event.event_time ?? event.received_at).toLocaleString()}</p>
-                <pre>{JSON.stringify(event.payload ?? {}, null, 2)}</pre>
-              </li>
-            ))}
-          </ul>
-        </div>
-        <ChatKitWidget
-          open={assistantOpen}
-          telemetry={telemetryContext}
-          className="chatkit-assistant"
-        />
-      </aside>
-      <main className="map-container">
-        <Outlet context={{ events, isLoading }} />
-=======
 const App = () => {
   return (
     <div className="station-shell">
@@ -120,7 +43,6 @@
           <Route path="/stations/toc-s3" element={<TOCS3Dashboard />} />
           <Route path="/stations/toc-s4" element={<TOCS4Dashboard />} />
         </Routes>
->>>>>>> e1dc725d
       </main>
     </div>
   );
