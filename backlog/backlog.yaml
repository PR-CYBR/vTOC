items:
  - id: bot-integrations-shared
    title: "Bots: shared infrastructure and discovery"
    status: planned
    owners: []
    links:
<<<<<<< HEAD
      - specs/bot-integrations/tasks.md#1-cross-cutting-discovery-and-infrastructure
=======
      - specs/001-bot-integrations-shared/spec.md
      - specs/001-bot-integrations-shared/plan.md
>>>>>>> 39b1ec19
    notes: "Lay the groundwork for Telegram, Slack, and Discord services by defining shared clients, config, and deployment patterns."
    codex_plan_url: null
    codex_plan_tasks: []
    codex_plan_generated_at: null
    codex_run_ids: []
    plan_history:
      - generated_at: 2024-05-27T00:00:00Z
        summary: "Initial Spec Kit scaffolding for shared bot runtime."
        links:
          - specs/001-bot-integrations-shared/plan.md
  - id: bot-telegram
    title: "Bots: implement Telegram management bot"
    status: planned
    owners: []
    links:
<<<<<<< HEAD
      - specs/bot-integrations/tasks.md#2-telegram-management-bot
=======
      - specs/002-bot-telegram/spec.md
      - specs/002-bot-telegram/plan.md
>>>>>>> 39b1ec19
    notes: "Deliver Telegram command handlers, transports, and deployment assets for vTOC operators."
    codex_plan_url: null
    codex_plan_tasks: []
    codex_plan_generated_at: null
    codex_run_ids: []
    plan_history:
      - generated_at: 2024-05-27T00:00:00Z
        summary: "Spec Kit plan covering Telegram transport, handlers, and rollout."
        links:
          - specs/002-bot-telegram/plan.md
  - id: bot-slack
    title: "Bots: implement Slack monitoring bot"
    status: planned
    owners: []
    links:
<<<<<<< HEAD
      - specs/bot-integrations/tasks.md#3-slack-monitoring-bot
=======
      - specs/003-bot-slack/spec.md
      - specs/003-bot-slack/plan.md
>>>>>>> 39b1ec19
    notes: "Capture Slack channel activity and surface it through shared telemetry pipelines."
    codex_plan_url: null
    codex_plan_tasks: []
    codex_plan_generated_at: null
    codex_run_ids: []
    plan_history:
      - generated_at: 2024-05-27T00:00:00Z
        summary: "Spec Kit plan outlining Slack Events ingestion and telemetry."
        links:
          - specs/003-bot-slack/plan.md
  - id: bot-discord
    title: "Bots: implement Discord operations bot"
    status: planned
    owners: []
    links:
<<<<<<< HEAD
      - specs/bot-integrations/tasks.md#4-discord-operations-bot
=======
      - specs/004-bot-discord/spec.md
      - specs/004-bot-discord/plan.md
>>>>>>> 39b1ec19
    notes: "Expose mission management and real-time data to Discord users."
    codex_plan_url: null
    codex_plan_tasks: []
    codex_plan_generated_at: null
    codex_run_ids: []
    plan_history:
      - generated_at: 2024-05-27T00:00:00Z
        summary: "Spec Kit plan describing Discord gateway, commands, and rollout."
        links:
          - specs/004-bot-discord/plan.md
  - id: bot-docs-qa-rollout
    title: "Bots: documentation, QA, and rollout"
    status: planned
    owners: []
    links:
<<<<<<< HEAD
      - specs/bot-integrations/tasks.md#5-documentation-qa-and-rollout
=======
      - specs/005-bot-docs-qa-rollout/spec.md
      - specs/005-bot-docs-qa-rollout/plan.md
>>>>>>> 39b1ec19
    notes: "Update diagrams, automation, and rollout guides for the multi-bot initiative."
    codex_plan_url: null
    codex_plan_tasks: []
    codex_plan_generated_at: null
    codex_run_ids: []
    plan_history:
      - generated_at: 2024-05-27T00:00:00Z
        summary: "Spec Kit plan consolidating documentation, QA, and rollout guidance."
        links:
          - specs/005-bot-docs-qa-rollout/plan.md<|MERGE_RESOLUTION|>--- conflicted
+++ resolved
@@ -4,12 +4,8 @@
     status: planned
     owners: []
     links:
-<<<<<<< HEAD
-      - specs/bot-integrations/tasks.md#1-cross-cutting-discovery-and-infrastructure
-=======
       - specs/001-bot-integrations-shared/spec.md
       - specs/001-bot-integrations-shared/plan.md
->>>>>>> 39b1ec19
     notes: "Lay the groundwork for Telegram, Slack, and Discord services by defining shared clients, config, and deployment patterns."
     codex_plan_url: null
     codex_plan_tasks: []
@@ -25,12 +21,8 @@
     status: planned
     owners: []
     links:
-<<<<<<< HEAD
-      - specs/bot-integrations/tasks.md#2-telegram-management-bot
-=======
       - specs/002-bot-telegram/spec.md
       - specs/002-bot-telegram/plan.md
->>>>>>> 39b1ec19
     notes: "Deliver Telegram command handlers, transports, and deployment assets for vTOC operators."
     codex_plan_url: null
     codex_plan_tasks: []
@@ -46,12 +38,8 @@
     status: planned
     owners: []
     links:
-<<<<<<< HEAD
-      - specs/bot-integrations/tasks.md#3-slack-monitoring-bot
-=======
       - specs/003-bot-slack/spec.md
       - specs/003-bot-slack/plan.md
->>>>>>> 39b1ec19
     notes: "Capture Slack channel activity and surface it through shared telemetry pipelines."
     codex_plan_url: null
     codex_plan_tasks: []
@@ -67,12 +55,8 @@
     status: planned
     owners: []
     links:
-<<<<<<< HEAD
-      - specs/bot-integrations/tasks.md#4-discord-operations-bot
-=======
       - specs/004-bot-discord/spec.md
       - specs/004-bot-discord/plan.md
->>>>>>> 39b1ec19
     notes: "Expose mission management and real-time data to Discord users."
     codex_plan_url: null
     codex_plan_tasks: []
@@ -88,12 +72,8 @@
     status: planned
     owners: []
     links:
-<<<<<<< HEAD
-      - specs/bot-integrations/tasks.md#5-documentation-qa-and-rollout
-=======
       - specs/005-bot-docs-qa-rollout/spec.md
       - specs/005-bot-docs-qa-rollout/plan.md
->>>>>>> 39b1ec19
     notes: "Update diagrams, automation, and rollout guides for the multi-bot initiative."
     codex_plan_url: null
     codex_plan_tasks: []
