# vTOC - Virtual Tactical Operations Center

A modular, cloud-native tactical operations management platform built with microservice architecture.

## 🏗️ Architecture

vTOC is built using a modern microservice architecture with the following components:

- **Backend API**: Python/FastAPI microservices for business logic
- **Frontend**: React single-page application
- **Database**: PostgreSQL for persistent data storage
- **Reverse Proxy**: Traefik for routing and load balancing
- **Workflow Automation**: n8n for automated workflows
- **Security Monitoring**: Wazuh for runtime security
- **Agent System**: Python-based automation agents
- **Infrastructure as Code**: Terraform for provisioning
- **Configuration Management**: Ansible for deployment automation

## 🚀 Quick Start

### Prerequisites

- Docker and Docker Compose
- Git
- (Optional) Terraform and Ansible for infrastructure management

### Installation

1. Clone the repository:
```bash
git clone https://github.com/PR-CYBR/vTOC.git
cd vTOC
```

2. Copy the environment variables:
```bash
cp .env.example .env
```

3. Edit `.env` and configure your environment variables (especially change default passwords)

4. Start the services:
```bash
docker-compose up -d
```

5. Access the application:
   - **Frontend**: http://localhost
   - **API Documentation**: http://localhost/api/docs
   - **Traefik Dashboard**: http://localhost:8080
   - **n8n Workflows**: http://localhost/n8n

## 📦 Services

### Backend API

The backend is built with FastAPI and provides RESTful APIs for:

- **Operations**: Manage tactical operations
- **Missions**: Track mission objectives
- **Assets**: Manage resources and equipment
- **Intelligence**: Store and analyze intelligence reports
- **Agents**: Control automation agents

API Documentation is available at `/api/docs` (Swagger UI) and `/api/redoc` (ReDoc).

### Frontend

React-based single-page application with:

- Dashboard with real-time statistics
- Immersive geospatial dashboard with live telemetry map overlays
- Operations management
- Mission tracking
- Asset inventory
- Intelligence reports
- Agent monitoring and control

### Database

PostgreSQL database with:

- Automated initialization scripts
- Data persistence via Docker volumes
- Connection pooling
- Database migrations support

### Traefik Reverse Proxy

- Automatic service discovery
- Load balancing
- SSL/TLS termination support
- Dashboard for monitoring routes

### n8n Workflow Automation

Pre-configured workflows:

- **Operations Monitor**: Scheduled monitoring of active operations
- **Security Alert Handler**: Automated security alert processing

### Automation Agents

Three types of agents:

1. **Monitor Agent**: System health and metrics monitoring
2. **Analyzer Agent**: Intelligence and mission data analysis
3. **Executor Agent**: Automated task execution

## 🛠️ Development

### Backend Development

```bash
cd backend
pip install -r requirements.txt
uvicorn app.main:app --reload
```

### Frontend Development

```bash
cd frontend
npm install
npm start
```

<<<<<<< HEAD
#### Mock data mode

The frontend can operate without the backend by enabling the built-in mock API provider. This is useful for offline demos or showcasing the UI without provisioning the complete stack.

```bash
cd frontend
npm install
npm run start:mock
```

The `start:mock` script sets `REACT_APP_USE_MOCKS=true`, which activates an in-memory data service backed by `localStorage`. Any create or update actions performed in the UI are persisted locally so that state survives page reloads during the session. To reset the mock data, clear the browser's local storage for the application domain.

> **Windows tip:** If you prefer running the command manually, use `set REACT_APP_USE_MOCKS=true && npm start` in `cmd.exe` or `$Env:REACT_APP_USE_MOCKS="true"; npm start` in PowerShell.
=======
#### Map configuration

The dashboard map is powered by [Leaflet](https://leafletjs.com/) through `react-leaflet`. To enable the map and telemetry overlays:

1. Ensure the frontend is configured with the API endpoint that serves telemetry data using the `REACT_APP_API_URL` environment variable.
2. Provide backend telemetry endpoints at:
   - `GET /telemetry/assets/` — returns an array of asset objects with latitude/longitude (and optional `heading`, `speed`, `status`, `source`).
   - `GET /telemetry/tracks/` — returns an array of track objects containing a `points`/`coordinates` collection with latitude/longitude pairs and an optional `source` identifier.
3. Each unique `source` value is presented as a toggleable layer on the map, allowing operators to control visibility per feed.

If your telemetry payloads use different field names, adjust the adapter in `frontend/src/services/telemetryAdapter.js` to normalise them before they reach the map component.
>>>>>>> 0dc49e58

### Running Tests

Backend:
```bash
cd backend
pytest
```

Frontend:
```bash
cd frontend
npm test
```

## 🏗️ Infrastructure as Code

### Terraform

Deploy infrastructure:

```bash
cd infrastructure/terraform
terraform init
terraform plan
terraform apply
```

### Ansible

Deploy using Ansible:

```bash
cd infrastructure/ansible
ansible-playbook -i inventory.ini playbooks/deploy.yml
```

## 🔒 Security

### Built-in Security Features

- **Wazuh**: Runtime security monitoring and intrusion detection
- **Snyk**: Vulnerability scanning in CI/CD pipeline
- **Traefik**: Secure routing with middleware support
- **Environment Variables**: Sensitive data management
- **CORS Configuration**: Controlled cross-origin access

### Security Best Practices

1. Change all default passwords in `.env`
2. Use strong API secret keys
3. Enable SSL/TLS in production
4. Regularly update dependencies
5. Review security alerts from Wazuh and Snyk

## 🔄 CI/CD

GitHub Actions workflows:

- **CI/CD Pipeline**: Automated testing and deployment
- **Security Scan**: Daily security vulnerability scanning
- **Dependency Review**: Automated dependency updates

## 📊 Monitoring

- **Traefik Dashboard**: Service health and routing
- **n8n Dashboard**: Workflow execution status
- **Wazuh Manager**: Security events and alerts
- **Agent Logs**: Automation agent activities

## 📚 API Endpoints

### Operations
- `GET /api/operations/` - List all operations
- `POST /api/operations/` - Create new operation
- `GET /api/operations/{id}` - Get operation details
- `PUT /api/operations/{id}` - Update operation
- `DELETE /api/operations/{id}` - Delete operation

### Missions
- `GET /api/missions/` - List all missions
- `POST /api/missions/` - Create new mission
- `GET /api/missions/{id}` - Get mission details
- `PUT /api/missions/{id}` - Update mission
- `DELETE /api/missions/{id}` - Delete mission

### Assets
- `GET /api/assets/` - List all assets
- `POST /api/assets/` - Register new asset
- `GET /api/assets/{id}` - Get asset details
- `PUT /api/assets/{id}` - Update asset
- `DELETE /api/assets/{id}` - Delete asset

### Intelligence
- `GET /api/intel/` - List intelligence reports
- `POST /api/intel/` - Create intelligence report
- `GET /api/intel/{id}` - Get report details
- `DELETE /api/intel/{id}` - Delete report

### Agents
- `GET /api/agents/` - List all agents
- `POST /api/agents/` - Register new agent
- `GET /api/agents/{id}` - Get agent details
- `POST /api/agents/{id}/start` - Start agent
- `POST /api/agents/{id}/stop` - Stop agent
- `DELETE /api/agents/{id}` - Delete agent

## 🤝 Contributing

Contributions are welcome! Please follow these steps:

1. Fork the repository
2. Create a feature branch
3. Make your changes
4. Add tests if applicable
5. Submit a pull request

## 📄 License

This project is licensed under the MIT License - see the [LICENSE](LICENSE) file for details.

## 🆘 Support

For issues and questions:
- Open an issue on GitHub
- Check the documentation in `/docs`
- Review API documentation at `/api/docs`

## 🗺️ Roadmap

- [ ] Advanced analytics dashboard
- [ ] Real-time WebSocket updates
- [ ] Mobile application
- [ ] Multi-tenancy support
- [ ] Advanced reporting features
- [ ] Integration with external systems
- [ ] Machine learning-based threat detection
- [ ] Geographic information system (GIS) integration

## 📝 Notes

- This is a development setup. For production deployment, ensure proper security configurations.
- Update all default passwords and secrets before deploying to production.
- Configure SSL/TLS certificates for secure communication.
- Set up proper backup and disaster recovery procedures.
- Implement proper access control and authentication mechanisms.<|MERGE_RESOLUTION|>--- conflicted
+++ resolved
@@ -125,21 +125,6 @@
 npm start
 ```
 
-<<<<<<< HEAD
-#### Mock data mode
-
-The frontend can operate without the backend by enabling the built-in mock API provider. This is useful for offline demos or showcasing the UI without provisioning the complete stack.
-
-```bash
-cd frontend
-npm install
-npm run start:mock
-```
-
-The `start:mock` script sets `REACT_APP_USE_MOCKS=true`, which activates an in-memory data service backed by `localStorage`. Any create or update actions performed in the UI are persisted locally so that state survives page reloads during the session. To reset the mock data, clear the browser's local storage for the application domain.
-
-> **Windows tip:** If you prefer running the command manually, use `set REACT_APP_USE_MOCKS=true && npm start` in `cmd.exe` or `$Env:REACT_APP_USE_MOCKS="true"; npm start` in PowerShell.
-=======
 #### Map configuration
 
 The dashboard map is powered by [Leaflet](https://leafletjs.com/) through `react-leaflet`. To enable the map and telemetry overlays:
@@ -151,7 +136,6 @@
 3. Each unique `source` value is presented as a toggleable layer on the map, allowing operators to control visibility per feed.
 
 If your telemetry payloads use different field names, adjust the adapter in `frontend/src/services/telemetryAdapter.js` to normalise them before they reach the map component.
->>>>>>> 0dc49e58
 
 ### Running Tests
 
