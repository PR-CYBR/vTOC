--- conflicted
+++ resolved
@@ -17,45 +17,6 @@
 OUTPUT_FILE="$ROOT_DIR/docker-compose.generated.yml"
 CONFIG_JSON="${VTOC_CONFIG_JSON:-{}}"
 APPLY="${VTOC_SETUP_APPLY:-false}"
-<<<<<<< HEAD
-USE_REMOTE_IMAGES="${VTOC_USE_REMOTE_IMAGES:-false}"
-PULL_IMAGES="false"
-IMAGE_TAG="${VTOC_IMAGE_TAG:-}" 
-IMAGE_PREFIX="${VTOC_IMAGE_PREFIX:-}"
-
-usage() {
-  cat <<'USAGE'
-Usage: setup_container.sh [--pull] [--image-tag <tag>] [--image-prefix <registry/repo>] [--output <file>]
-
-Options:
-  --pull             Pull published images for backend/frontend/scraper and reference them in the manifest.
-  --image-tag        Image tag to use when referencing published images (default: github.sha when available).
-  --image-prefix     Override the image prefix (default: ghcr.io/<github_repository> lowercased).
-  --output           Path to write the generated compose file (default: docker-compose.generated.yml).
-  -h, --help         Show this help message.
-USAGE
-}
-
-while [[ $# -gt 0 ]]; do
-  case "$1" in
-    --pull)
-      PULL_IMAGES="true"
-      USE_REMOTE_IMAGES="true"
-      shift
-      ;;
-    --image-tag)
-      IMAGE_TAG="$2"
-      USE_REMOTE_IMAGES="true"
-      shift 2
-      ;;
-    --image-prefix)
-      IMAGE_PREFIX="$2"
-      shift 2
-      ;;
-    --output)
-      OUTPUT_FILE="$2"
-      shift 2
-=======
 IMAGE_TAG="${VTOC_IMAGE_TAG:-main}"
 IMAGE_REPO="${VTOC_IMAGE_REPO:-ghcr.io/pr-cybr/vtoc}"
 USE_BUILD_LOCAL="${VTOC_BUILD_LOCAL:-false}"
@@ -78,7 +39,6 @@
     --build-local)
       USE_BUILD_LOCAL="true"
       shift
->>>>>>> 41a06588
       ;;
     --help|-h)
       usage
@@ -92,20 +52,7 @@
   esac
 done
 
-<<<<<<< HEAD
-if [[ -z "$IMAGE_TAG" ]]; then
-  IMAGE_TAG="${GITHUB_SHA:-latest}"
-fi
-
-if [[ -z "$IMAGE_PREFIX" ]]; then
-  IMAGE_PREFIX_BASE="${GITHUB_REPOSITORY:-pr-cybr/vtoc}"
-  IMAGE_PREFIX="ghcr.io/$(echo "$IMAGE_PREFIX_BASE" | tr '[:upper:]' '[:lower:]')"
-fi
-
-export ROOT_DIR OUTPUT_FILE CONFIG_JSON USE_REMOTE_IMAGES IMAGE_PREFIX IMAGE_TAG
-=======
 export ROOT_DIR OUTPUT_FILE CONFIG_JSON IMAGE_TAG IMAGE_REPO USE_BUILD_LOCAL
->>>>>>> 41a06588
 
 python - <<'PY'
 import json
@@ -155,12 +102,6 @@
     'networks': {'default': {'driver': 'bridge'}},
 }
 
-<<<<<<< HEAD
-if use_remote_images and image_prefix:
-    for service in ('backend', 'frontend', 'scraper'):
-        compose['services'][service]['image'] = f"{image_prefix}/{service}:{image_tag}"
-        compose['services'][service].pop('build', None)
-=======
 if not use_build_local:
     compose['services']['backend']['image'] = f"{image_repo}/backend:{image_tag}"
     compose['services']['backend']['pull_policy'] = 'always'
@@ -172,7 +113,6 @@
     compose['services']['backend']['build'] = {'context': './backend'}
     compose['services']['frontend']['build'] = {'context': './frontend'}
     compose['services']['scraper']['build'] = {'context': './agents/scraper'}
->>>>>>> 41a06588
 
 if postgres_enabled:
     compose.setdefault('volumes', {})['postgres_data'] = {}
