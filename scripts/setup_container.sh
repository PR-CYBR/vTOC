--- conflicted
+++ resolved
@@ -1,13 +1,6 @@
 #!/usr/bin/env bash
 set -euo pipefail
 
-<<<<<<< HEAD
-SCRIPT_DIR="$(cd "$(dirname "$0")" && pwd)"
-# shellcheck source=../lib/prereqs.sh
-source "$SCRIPT_DIR/lib/prereqs.sh"
-
-ROOT_DIR="$(cd "$SCRIPT_DIR/.." && pwd)"
-=======
 usage() {
   cat <<'USAGE'
 Usage: setup_container.sh [--pull] [--image-tag <tag>] [--build-local]
@@ -21,7 +14,6 @@
 }
 
 ROOT_DIR="$(cd "$(dirname "$0")/.." && pwd)"
->>>>>>> 966832ec
 OUTPUT_FILE="$ROOT_DIR/docker-compose.generated.yml"
 CONFIG_JSON="${VTOC_CONFIG_JSON:-{}}"
 APPLY="${VTOC_SETUP_APPLY:-false}"
@@ -29,22 +21,6 @@
 IMAGE_REPO="${VTOC_IMAGE_REPO:-ghcr.io/pr-cybr/vtoc}"
 USE_BUILD_LOCAL="${VTOC_BUILD_LOCAL:-false}"
 
-<<<<<<< HEAD
-requirements=(
-  "python3|3.9.0|https://www.python.org/downloads/"
-)
-
-if [[ "$APPLY" == "true" ]]; then
-  requirements+=(
-    "docker|20.10.0|https://docs.docker.com/get-docker/"
-    "docker-compose|2.5.0|https://docs.docker.com/compose/install/"
-  )
-fi
-
-check_prereqs "${requirements[@]}"
-
-export ROOT_DIR OUTPUT_FILE CONFIG_JSON
-=======
 while [[ $# -gt 0 ]]; do
   case "$1" in
     --pull)
@@ -77,7 +53,6 @@
 done
 
 export ROOT_DIR OUTPUT_FILE CONFIG_JSON IMAGE_TAG IMAGE_REPO USE_BUILD_LOCAL
->>>>>>> 966832ec
 
 python - <<'PY'
 import json
