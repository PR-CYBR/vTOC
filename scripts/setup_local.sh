#!/usr/bin/env bash
set -euo pipefail

SCRIPT_DIR="$(cd "$(dirname "$0")" && pwd)"
# shellcheck source=../lib/prereqs.sh
source "$SCRIPT_DIR/lib/prereqs.sh"

ROOT_DIR="$(cd "$SCRIPT_DIR/.." && pwd)"
CONFIG_JSON="${VTOC_CONFIG_JSON:-}" 

check_prereqs \
  "pnpm|8.6.0|https://pnpm.io/installation"

if command -v codex >/dev/null 2>&1; then
  codex note "Executing local mode setup"
fi

<<<<<<< HEAD
terraform -chdir="$TERRAFORM_DIR" init -input=false >/dev/null

python -m scripts.automation.local_bootstrap

(cd "$ROOT_DIR/frontend" && pnpm install --frozen-lockfile)
(cd "$ROOT_DIR/frontend" && pnpm build)
=======
args=("--terraform-dir" "$ROOT_DIR/infrastructure/terraform")
if [[ -n "$CONFIG_JSON" ]]; then
  args+=("--config-json" "$CONFIG_JSON")
fi
>>>>>>> 7ab00930

python -m scripts.bootstrap.local "${args[@]}"<|MERGE_RESOLUTION|>--- conflicted
+++ resolved
@@ -15,18 +15,9 @@
   codex note "Executing local mode setup"
 fi
 
-<<<<<<< HEAD
-terraform -chdir="$TERRAFORM_DIR" init -input=false >/dev/null
-
-python -m scripts.automation.local_bootstrap
-
-(cd "$ROOT_DIR/frontend" && pnpm install --frozen-lockfile)
-(cd "$ROOT_DIR/frontend" && pnpm build)
-=======
 args=("--terraform-dir" "$ROOT_DIR/infrastructure/terraform")
 if [[ -n "$CONFIG_JSON" ]]; then
   args+=("--config-json" "$CONFIG_JSON")
 fi
->>>>>>> 7ab00930
 
 python -m scripts.bootstrap.local "${args[@]}"