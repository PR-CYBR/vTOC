# vTOC Implementation Summary

<<<<<<< HEAD
## Overview

This iteration wires the ChatKit Co-Pilot into the existing telemetry dashboard. The React frontend now exposes a routed layout with a persistent assistant panel, while the FastAPI backend proxies AgentKit operations, logs action lifecycle data, and secures ChatKit webhooks.

## Frontend Enhancements

- Introduced a router shell (`react-router-dom`) so the telemetry map renders via nested routes and the assistant remains mounted.
- Added `ChatKitWidget` to encapsulate loading the ChatKit web component, bind telemetry context, and expose environment-driven configuration.
- Implemented `services/agentActions.ts` providing React Query queries/mutations for AgentKit tools, audits, and optimistic execution flows.
- Expanded styling to support a dedicated assistant container and interaction controls.
- Added Vitest unit tests for the widget plus Playwright smoke coverage that boots a Vite preview build and toggles the assistant UI.

## Backend Enhancements

- Created `config.Settings` to manage AgentKit credentials, timeouts, and webhook secrets.
- Added an `AgentKitClient` service for consistent HTTP interactions (tool listing, action execution, action lookup) with error surfacing.
- Introduced the `/api/v1/agent-actions` router exposing:
  - `GET /tools` – filtered tool metadata from AgentKit.
  - `POST /execute` – executes AgentKit tools and records audit rows.
  - `GET /audits` – surfaces recent action audit entries.
  - `POST /webhook` – validates ChatKit HMAC signatures and updates audit records.
- Added the `agent_action_audits` SQLAlchemy model and Alembic migration `20240210_0002_agent_actions`.
- Wrote pytest coverage for the execution endpoint and webhook signature validation using an in-memory SQLite database and dependency overrides.

## Tooling & CI

- Updated requirements to include `httpx`, `pytest`, and `pytest-asyncio` for backend testing, plus `@playwright/test` on the frontend.
- Extended the GitHub Actions workflow to install Playwright browsers, run Playwright tests after the Vite build, and add a smoke assertion for the new `/api/v1/agent-actions/audits` endpoint.

## Configuration Summary

| Scope | Variable | Description |
| --- | --- | --- |
| Frontend | `VITE_CHATKIT_API_KEY` | Public ChatKit key required to render the assistant. |
| Frontend | `VITE_AGENTKIT_ORG_ID` | AgentKit org id shared with the backend and widget. |
| Frontend | `VITE_AGENTKIT_DEFAULT_STATION_CONTEXT` | Default mission/sector context passed to the assistant. |
| Backend | `AGENTKIT_API_BASE_URL` | AgentKit REST base URL. |
| Backend | `AGENTKIT_API_KEY` | AgentKit bearer token. |
| Backend | `CHATKIT_WEBHOOK_SECRET` | Secret used to verify incoming ChatKit webhooks. |

Populate these values locally using `scripts/setup_local.sh`, `.env.local`, or platform secrets before enabling the assistant in production.
=======
This summary captures the major components that make up the ChatKit-augmented vTOC platform. Use it alongside the
[`docs/ARCHITECTURE.md`](ARCHITECTURE.md) reference for deeper dives.

## Backend API (FastAPI)

- Location: `backend/`
- Exposes REST routers for telemetry, stations, and mission management (`/api/v1/*`).
- Hosts `/api/v1/chatkit/webhook` for ChatKit event ingestion and `/api/v1/agentkit/runs` for internal job tracking.
- Uses SQLAlchemy models synced via Alembic migrations (`alembic/`).
- Integrates with ChatKit and AgentKit using environment variables documented in [`README.md`](../README.md).
- Provides role-aware dependency overrides so that each station resolves its own Postgres database.

## Frontend application (Vite + React + TypeScript)

- Location: `frontend/`
- Offers dashboards for Operations, Intelligence, and Logistics stations with role-specific panels.
- Includes a ChatKit console sidebar that streams mission threads and AgentKit status updates via the API.
- Consumes the backend through `src/services/api.ts` and honors environment variables from `.env.station`.
- Tested via Vitest (`pnpm --dir frontend test`).

## Telemetry ingestion layer

- Location: `agents/` and `backend/app/telemetry`.
- `agents/scraper` pulls from ADS-B, AIS, APRS, TLE, RTL-SDR, Meshtastic, GPS, and custom connectors defined in
  [`docs/TELEMETRY_CONNECTORS.md`](TELEMETRY_CONNECTORS.md).
- AgentKit playbooks reuse the same connector implementations through `agents/lib/connector_runner.py`.
- Telemetry events persist to station-specific Postgres schemas and can be broadcast to ChatKit threads using
  `TELEMETRY_BROADCAST_URL`.

## Chat orchestration (ChatKit + AgentKit)

- ChatKit organizes channels per station and threads per mission.
- Backend webhook normalizes messages, applies station role policies, and schedules AgentKit runs.
- AgentKit executes playbooks declared in `agents/config/agentkit.yml`, publishing summaries back to ChatKit and the mission log.
- `scripts/setup.sh` provisions sandbox channels and stores their IDs inside `.env.station`.

## Infrastructure & automation

- Makefile targets (`setup-local`, `setup-container`, `setup-cloud`, `compose-up`, `compose-down`) provide consistent workflows.
- `docs/DEPLOYMENT.md` covers Docker Compose, Swarm, Fly.io (`live` branch), and Terraform snippets for multi-station Postgres.
- GitHub Actions pipelines build and push container images to GHCR.

## Documentation & change management

- Quick start, deployment, and architecture docs are synchronized with ChatKit/AgentKit requirements.
- [`docs/CHANGELOG.md`](CHANGELOG.md) describes the migration path from the pre-ChatKit release.
- [`CONTRIBUTING.md`](../CONTRIBUTING.md) outlines development standards and testing expectations.
>>>>>>> e1dc725d
<|MERGE_RESOLUTION|>--- conflicted
+++ resolved
@@ -1,48 +1,5 @@
 # vTOC Implementation Summary
 
-<<<<<<< HEAD
-## Overview
-
-This iteration wires the ChatKit Co-Pilot into the existing telemetry dashboard. The React frontend now exposes a routed layout with a persistent assistant panel, while the FastAPI backend proxies AgentKit operations, logs action lifecycle data, and secures ChatKit webhooks.
-
-## Frontend Enhancements
-
-- Introduced a router shell (`react-router-dom`) so the telemetry map renders via nested routes and the assistant remains mounted.
-- Added `ChatKitWidget` to encapsulate loading the ChatKit web component, bind telemetry context, and expose environment-driven configuration.
-- Implemented `services/agentActions.ts` providing React Query queries/mutations for AgentKit tools, audits, and optimistic execution flows.
-- Expanded styling to support a dedicated assistant container and interaction controls.
-- Added Vitest unit tests for the widget plus Playwright smoke coverage that boots a Vite preview build and toggles the assistant UI.
-
-## Backend Enhancements
-
-- Created `config.Settings` to manage AgentKit credentials, timeouts, and webhook secrets.
-- Added an `AgentKitClient` service for consistent HTTP interactions (tool listing, action execution, action lookup) with error surfacing.
-- Introduced the `/api/v1/agent-actions` router exposing:
-  - `GET /tools` – filtered tool metadata from AgentKit.
-  - `POST /execute` – executes AgentKit tools and records audit rows.
-  - `GET /audits` – surfaces recent action audit entries.
-  - `POST /webhook` – validates ChatKit HMAC signatures and updates audit records.
-- Added the `agent_action_audits` SQLAlchemy model and Alembic migration `20240210_0002_agent_actions`.
-- Wrote pytest coverage for the execution endpoint and webhook signature validation using an in-memory SQLite database and dependency overrides.
-
-## Tooling & CI
-
-- Updated requirements to include `httpx`, `pytest`, and `pytest-asyncio` for backend testing, plus `@playwright/test` on the frontend.
-- Extended the GitHub Actions workflow to install Playwright browsers, run Playwright tests after the Vite build, and add a smoke assertion for the new `/api/v1/agent-actions/audits` endpoint.
-
-## Configuration Summary
-
-| Scope | Variable | Description |
-| --- | --- | --- |
-| Frontend | `VITE_CHATKIT_API_KEY` | Public ChatKit key required to render the assistant. |
-| Frontend | `VITE_AGENTKIT_ORG_ID` | AgentKit org id shared with the backend and widget. |
-| Frontend | `VITE_AGENTKIT_DEFAULT_STATION_CONTEXT` | Default mission/sector context passed to the assistant. |
-| Backend | `AGENTKIT_API_BASE_URL` | AgentKit REST base URL. |
-| Backend | `AGENTKIT_API_KEY` | AgentKit bearer token. |
-| Backend | `CHATKIT_WEBHOOK_SECRET` | Secret used to verify incoming ChatKit webhooks. |
-
-Populate these values locally using `scripts/setup_local.sh`, `.env.local`, or platform secrets before enabling the assistant in production.
-=======
 This summary captures the major components that make up the ChatKit-augmented vTOC platform. Use it alongside the
 [`docs/ARCHITECTURE.md`](ARCHITECTURE.md) reference for deeper dives.
 
@@ -89,5 +46,4 @@
 
 - Quick start, deployment, and architecture docs are synchronized with ChatKit/AgentKit requirements.
 - [`docs/CHANGELOG.md`](CHANGELOG.md) describes the migration path from the pre-ChatKit release.
-- [`CONTRIBUTING.md`](../CONTRIBUTING.md) outlines development standards and testing expectations.
->>>>>>> e1dc725d
+- [`CONTRIBUTING.md`](../CONTRIBUTING.md) outlines development standards and testing expectations.