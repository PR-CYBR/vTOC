--- conflicted
+++ resolved
@@ -2,11 +2,7 @@
 from __future__ import annotations
 
 from datetime import datetime
-<<<<<<< HEAD
-from typing import Any, Dict, Optional
-=======
 from typing import Any, List, Optional
->>>>>>> e1dc725d
 
 from pydantic import BaseModel, ConfigDict, Field
 
@@ -114,50 +110,6 @@
 
 class TelemetryEventWithSource(TelemetryEventRead):
     source: TelemetrySourceRead
-<<<<<<< HEAD
-
-
-class AgentTool(BaseModel):
-    name: str
-    description: str
-    signature: Dict[str, Any]
-    category: Optional[str] = None
-
-
-class AgentActionExecuteRequest(BaseModel):
-    tool_name: str
-    action_input: Dict[str, Any]
-    metadata: Optional[Dict[str, Any]] = None
-
-
-class AgentActionExecuteResponse(BaseModel):
-    action_id: str
-    status: str
-    result: Optional[Dict[str, Any]] = None
-    message: Optional[str] = None
-
-
-class AgentActionWebhookEvent(BaseModel):
-    action_id: str
-    status: str
-    result: Optional[Dict[str, Any]] = None
-    error: Optional[str] = None
-
-
-class AgentActionAuditRead(BaseModel):
-    model_config = ConfigDict(from_attributes=True)
-
-    id: int
-    action_id: str
-    tool_name: str
-    status: str
-    request_payload: Optional[Dict[str, Any]] = None
-    response_payload: Optional[Dict[str, Any]] = None
-    error_message: Optional[str] = None
-    created_at: datetime
-    updated_at: datetime
-    completed_at: Optional[datetime] = None
-=======
     station: Optional[StationRead] = None
 
 
@@ -218,5 +170,4 @@
 
 class StationAgentCatalog(BaseModel):
     station: StationRead
-    actions: List[AgentAction]
->>>>>>> e1dc725d
+    actions: List[AgentAction]