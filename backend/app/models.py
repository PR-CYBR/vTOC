"""SQLAlchemy models for Telemetry entities."""
from __future__ import annotations

from datetime import datetime

from sqlalchemy import (
    Boolean,
    Column,
    DateTime,
    Float,
    ForeignKey,
    Integer,
    JSON,
    String,
    Text,
)
from sqlalchemy.orm import relationship

from .db import Base


class Station(Base):
    __tablename__ = "stations"

    id = Column(Integer, primary_key=True, index=True)
    slug = Column(String(100), nullable=False, unique=True, index=True)
    name = Column(String(255), nullable=False)
    description = Column(Text, nullable=True)
    timezone = Column(String(100), nullable=False, default="UTC")
    telemetry_schema = Column(String(255), nullable=True)
    created_at = Column(DateTime, default=datetime.utcnow)
    updated_at = Column(DateTime, default=datetime.utcnow, onupdate=datetime.utcnow)

    sources = relationship(
        "TelemetrySource",
        back_populates="station",
        cascade="all, delete-orphan",
        passive_deletes=True,
    )
    assignments = relationship(
        "StationAssignment",
        back_populates="station",
        cascade="all, delete-orphan",
        passive_deletes=True,
    )
    events = relationship("TelemetryEvent", back_populates="station")


class TelemetrySource(Base):
    __tablename__ = "telemetry_sources"

    id = Column(Integer, primary_key=True, index=True)
    station_id = Column(Integer, ForeignKey("stations.id", ondelete="SET NULL"), nullable=True)
    name = Column(String(255), nullable=False, unique=True)
    slug = Column(String(100), nullable=False, unique=True, index=True)
    source_type = Column(String(100), nullable=False)
    description = Column(Text)
    is_active = Column(Boolean, default=True)
    connection_mode = Column(String(50), default="online")
    configuration = Column(JSON, nullable=True)
    last_ingested_at = Column(DateTime, nullable=True)
    created_at = Column(DateTime, default=datetime.utcnow)
    updated_at = Column(DateTime, default=datetime.utcnow, onupdate=datetime.utcnow)

    station = relationship("Station", back_populates="sources")
    assignments = relationship(
        "StationAssignment",
        back_populates="source",
        cascade="all, delete-orphan",
        passive_deletes=True,
    )
    events = relationship(
        "TelemetryEvent",
        back_populates="source",
        cascade="all, delete-orphan",
        passive_deletes=True,
    )


class TelemetryEvent(Base):
    __tablename__ = "telemetry_events"

    id = Column(Integer, primary_key=True, index=True)
    source_id = Column(Integer, ForeignKey("telemetry_sources.id", ondelete="CASCADE"))
    station_id = Column(Integer, ForeignKey("stations.id", ondelete="SET NULL"), nullable=True)
    event_time = Column(DateTime, default=datetime.utcnow, index=True)
    received_at = Column(DateTime, default=datetime.utcnow)
    latitude = Column(Float, nullable=True)
    longitude = Column(Float, nullable=True)
    altitude = Column(Float, nullable=True)
    heading = Column(Float, nullable=True)
    speed = Column(Float, nullable=True)
    payload = Column(JSON, nullable=True)
    raw_data = Column(Text, nullable=True)
    status = Column(String(50), default="received")

    source = relationship("TelemetrySource", back_populates="events")
<<<<<<< HEAD


class AgentActionAudit(Base):
    __tablename__ = "agent_action_audits"

    id = Column(Integer, primary_key=True, index=True)
    action_id = Column(String(128), nullable=False, unique=True, index=True)
    tool_name = Column(String(255), nullable=False)
    status = Column(String(50), nullable=False, index=True)
    request_payload = Column(JSON, nullable=True)
    response_payload = Column(JSON, nullable=True)
    error_message = Column(Text, nullable=True)
    created_at = Column(DateTime, default=datetime.utcnow)
    updated_at = Column(DateTime, default=datetime.utcnow, onupdate=datetime.utcnow)
    completed_at = Column(DateTime, nullable=True)
=======
    station = relationship("Station", back_populates="events")


class StationAssignment(Base):
    __tablename__ = "station_assignments"

    id = Column(Integer, primary_key=True, index=True)
    station_id = Column(Integer, ForeignKey("stations.id", ondelete="CASCADE"))
    source_id = Column(Integer, ForeignKey("telemetry_sources.id", ondelete="CASCADE"))
    role = Column(String(100), nullable=False, default="primary")
    is_active = Column(Boolean, default=True)
    created_at = Column(DateTime, default=datetime.utcnow)
    updated_at = Column(DateTime, default=datetime.utcnow, onupdate=datetime.utcnow)

    station = relationship("Station", back_populates="assignments")
    source = relationship("TelemetrySource", back_populates="assignments")
>>>>>>> e1dc725d
<|MERGE_RESOLUTION|>--- conflicted
+++ resolved
@@ -95,23 +95,6 @@
     status = Column(String(50), default="received")
 
     source = relationship("TelemetrySource", back_populates="events")
-<<<<<<< HEAD
-
-
-class AgentActionAudit(Base):
-    __tablename__ = "agent_action_audits"
-
-    id = Column(Integer, primary_key=True, index=True)
-    action_id = Column(String(128), nullable=False, unique=True, index=True)
-    tool_name = Column(String(255), nullable=False)
-    status = Column(String(50), nullable=False, index=True)
-    request_payload = Column(JSON, nullable=True)
-    response_payload = Column(JSON, nullable=True)
-    error_message = Column(Text, nullable=True)
-    created_at = Column(DateTime, default=datetime.utcnow)
-    updated_at = Column(DateTime, default=datetime.utcnow, onupdate=datetime.utcnow)
-    completed_at = Column(DateTime, nullable=True)
-=======
     station = relationship("Station", back_populates="events")
 
 
@@ -127,5 +110,4 @@
     updated_at = Column(DateTime, default=datetime.utcnow, onupdate=datetime.utcnow)
 
     station = relationship("Station", back_populates="assignments")
-    source = relationship("TelemetrySource", back_populates="assignments")
->>>>>>> e1dc725d
+    source = relationship("TelemetrySource", back_populates="assignments")