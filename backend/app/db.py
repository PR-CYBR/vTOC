--- conflicted
+++ resolved
@@ -7,36 +7,14 @@
 
 from fastapi import HTTPException, Request
 from sqlalchemy import create_engine
-<<<<<<< HEAD
-from sqlalchemy.pool import StaticPool
-from sqlalchemy.orm import declarative_base, sessionmaker
-=======
 from sqlalchemy.engine import Engine
 from sqlalchemy.orm import Session, declarative_base, sessionmaker
->>>>>>> e1dc725d
 
 DEFAULT_DATABASE_URL = os.getenv(
     "DATABASE_URL",
     "postgresql+psycopg2://vtoc:vtocpass@database:5432/vtoc",
 )
 
-<<<<<<< HEAD
-connect_args: dict[str, object] = {}
-poolclass = None
-if DATABASE_URL.startswith("sqlite"):
-    connect_args["check_same_thread"] = False
-    if ":memory:" in DATABASE_URL:
-        poolclass = StaticPool
-
-engine = create_engine(
-    DATABASE_URL,
-    future=True,
-    connect_args=connect_args,
-    poolclass=poolclass,
-)
-SessionLocal = sessionmaker(bind=engine, autoflush=False, autocommit=False, future=True)
-=======
->>>>>>> e1dc725d
 Base = declarative_base()
 
 
