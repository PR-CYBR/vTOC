--- conflicted
+++ resolved
@@ -44,9 +44,6 @@
 git checkout -b fix/bug-description
 ```
 
-<<<<<<< HEAD
-## Development guidelines
-=======
 ### 4. Keep your branch active
 
 We automatically clean up long-lived feature branches to keep the repository tidy. A scheduled workflow runs every day at 03:00 UTC and deletes branches that:
@@ -67,7 +64,6 @@
 Please remove the `keep/` or `keep-` prefix once the branch is ready to be cleaned up, so the automation can resume managing it.
 
 ## Development Guidelines
->>>>>>> 7a67f44d
 
 ### Backend (FastAPI)
 
